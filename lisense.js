const fs = require('fs');
const path = require('path');
const { spawn } = require('child_process');
const debug = require('debug');
const chalk = require('chalk');

/**
 * It is possible to make a "native" node call:
 *   fs.readdirSync(dir, { withFileTypes: true })
 * BUT: somewhere between Node 10.0.0 and Node 10.18.0 this
 * feature was added; if the node version is smaller,
 * the function getFilesRec() will fail, because readdirSync returns
 * only a string array ...
 * 
 * This function wraps this behaviour.
 */
function readdirSyncWithFileTypes(dir) {
    const files = fs.readdirSync(dir);
    return files.map((fileName) => {
        const obj = fs.statSync(path.resolve(dir, fileName));
        obj.name = fileName;
        return obj;
    });
}

function getFilesRec(dir, filterFun) {
  const dirents = readdirSyncWithFileTypes(dir);
  let f = [];
  for (const dirent of dirents) {
    const full = path.resolve(dir, dirent.name);
    if (dirent.isDirectory()) {
      f = f.concat(getFilesRec(full, filterFun));
    } else if ((filterFun ? filterFun(full) : true)) {
      f.push(full);
    }
  }
  return f;
}

function system(cmd, args, opts) {

  const cmdProc = spawn(cmd, args, { 
      ...{
        cwd: process.cwd()
      },
      ...(opts || {})
   });

   let combined = '';

  let stdout = '';
  cmdProc.stdout.on('data', (data) => {
    stdout += data.toString();
    combined += data.toString();
  });

  let stderr = '';
  cmdProc.stderr.on('data', (data) => {
    stderr += data.toString();
    combined += data.toString();
  });

  return new Promise((res, rej) => {
    cmdProc.on('close', (code) => {
      res({
        code,
        stdout: stdout,
        stderr: stderr,
        out: combined,
      });
    })
  });
}


function repoFragmentToUrl(fragment) {
  const log = debug('app:repoFragmentToUrl');
  if (!fragment) {
    return null;
  }

  if (
    (fragment.type && fragment.url && fragment.type === 'git') ||
    (fragment.url && fragment.url.indexOf('git') > -1)
  ) {

    const urlMatch = fragment.url.match(/(github.com\/.*?\/.*?\/?.*?$)/);
    if (urlMatch) {
      let urlFragment = urlMatch[1].trim();
      if (urlFragment.endsWith(".git")) {
        urlFragment = urlFragment.substring(0, urlFragment.length - 4);
      }
      return `https://${urlFragment}`;
    } else {
        log("Can't handle GIT reference: ", fragment.url);
    }

  } else {
    log("Can't handle: ", fragment);
  }


  return null;
}



async function getProdPackages(baseDir, pedantic) {
    const log = debug('getProdPackages');

    const pending = [baseDir];
    const visited = [];
    
    do {
      const relPath = pending.pop();
      const pkgJsonPath = path.resolve(relPath, 'package.json');
    
      try {
        const pkgJson = JSON.parse(fs.readFileSync(pkgJsonPath).toString());
    
        if (pkgJson.dependencies) {
          const pkgs = Object.getOwnPropertyNames(pkgJson.dependencies);
    
          for (let i = 0; i < pkgs.length; i++) {
            if (visited.includes(pkgs[i])) {
              continue; // Already visited!
            }
    
            visited.push(pkgs[i]);
            pending.push(path.resolve(relPath, 'node_modules', pkgs[i]));
            pending.push(path.resolve(baseDir, 'node_modules', pkgs[i]));
          }
        } else {
          // console.log("--> No dependencies for:", pkgJsonPath);
        }
      } catch (ex) {
        // Ignore
        // console.log(ex);
      }
    } while (pending.length > 0);


    if (pedantic === true) {

        const packagesViaNpm = await getProdPackagesViaNpm(baseDir);

        if (packagesViaNpm.length !== visited.length) {
            console.error(`Error: npm found ${packagesViaNpm.length} vs. ${visited.length} by lisense!`);
        } else {
            log(`Package count has been successfully checked against NPM!`);
        }

    }
    
    log(`Found ${visited.length} packages for prod!`);
    

    return visited;
}

/*


Alternative implementation which uses npm and parses the output:
-----

*/
async function getProdPackagesViaNpm(baseDir) {
    const log = debug('getProdPackagesViaNpm');

    const whichNpm = await system('which', ['npm']);

    if (whichNpm.code !== 0 || whichNpm.stdout.indexOf('npm') < 1) {
        
        log(`No executable "npm" installed on this system!`);
        return [];

    }


  const data = await system('npm', ['list', '-prod'], { cwd: baseDir });

  const pkgsProd = data.stdout.split('\n').map((ln) => {
    ln = ln.trim();
    const lastAtIndex = ln.lastIndexOf('@');
    let startIndex = -1;
    for (let i = 0; i < ln.length; i++) {
      if (`${ln.charAt(i)}`.toLowerCase().match(/[a-z|@]/)) {
        startIndex = i;
        break;
      }
    }

    if (startIndex < -1 || lastAtIndex < -1) {
      return null;
    }

    let str = ln.substring(startIndex, lastAtIndex);

    const lastSpace = str.lastIndexOf(' ');
    if (lastSpace > -1) {
      str = str.substring(lastSpace);
    }

    str = str.trim();
    return str;
  }).filter((x) => (!!x));

  pkgsProd.shift(); // The first is always the package itself

  return [...new Set(pkgsProd)];
}


// ---

function isValidStartDir(baseDir) {
    const log = debug('app:isValidStartDir');

    log(`Testing base path: ${baseDir} ...`);
    try {
        if (!fs.statSync(baseDir).isDirectory()) {
            throw new Error();
        }
    } catch (_) {
        console.error(`${chalk.red("Error:")} given base path not existing!`);
        log(`Error details:`, _);
        process.exit(1);
    }

    const pkgJsonPath = path.resolve(baseDir, 'package.json');
    log(`Testing package JSON: ${pkgJsonPath} ...`);
    try {
        if (!fs.statSync(pkgJsonPath).isFile()) {
            throw new Error();
        }
    } catch (_) {
        console.error(`${chalk.red("Error:")} no package.json found in path!`);
        log(`Error details:`, _);
        process.exit(1);
    }

    try {
        JSON.parse(fs.readFileSync(pkgJsonPath).toString()).version;
    } catch (_) {
        console.error(`${chalk.red("Error:")} invalid package.json! Is this really a node project?`);
        log(`Error details:`, _);
        process.exit(1);
    }

    const nodeModulesPath = path.resolve(baseDir, 'node_modules');
    log(`Testing node modules path: ${nodeModulesPath} ...`);
    try {
        if (!fs.statSync(nodeModulesPath).isDirectory()) {
            throw new Error();
        }
    } catch (_) {
        console.error(`${chalk.red("Error:")} no node_modules folder found! Did you run 'npm i'?`);
        log(`Error details:`, _);
        process.exit(1);
    }

    const entries = fs.readdirSync(nodeModulesPath);
    log(`Enumerating entries in node_modules: ${entries.length} elements found!`);
    if (entries.length < 1) {
        console.error(`${chalk.red("Error:")} the node_modules folder is empty!`);
        process.exit(1);
    }

    log(`Everything seems correct. Can inspect now!`);
}

function scanNodeModules(baseDir) {
    const log = debug('app:getPackageJsonAndLicenseFiles');

    const moduleMap = {};

    const basePath = path.resolve(baseDir, 'node_modules'+path.sep);
    log(`Searching for node_modules in: ${basePath}`);

<<<<<<< HEAD

    getFiles(basePath, (file) => {
=======
    
    getFilesRec(basePath, (file) => {
>>>>>>> fb21ec8b
      return file.indexOf('package.json') > -1 || file.toLowerCase().indexOf('license') > -1;
    })
    .forEach((fileName) => {
      const index = fileName.lastIndexOf('node_modules'+path.sep) + 13;
      let followingSlash = fileName.indexOf(path.sep, index + 1);
      let pkgName = fileName.substring(index, followingSlash);
      
      if (pkgName.startsWith('@')) {
        followingSlash = fileName.indexOf(path.sep, index + 1 + pkgName.length);
        pkgName = fileName.substring(index, followingSlash);
        pkgName = pkgName.replace(path.sep,'/');
      }
  
      if (!(pkgName in moduleMap)) {
        moduleMap[pkgName] = [];
      }
      moduleMap[pkgName].push(fileName);
    });
  
  
    let modules = Object.getOwnPropertyNames(moduleMap);

    // Sort all resulting files in a way, that the shortest path per module
    // to a package.json is taken as the "root" package.json
    // ---
    const _sortByLen = (a, b) => {
        return `${a}`.length-`${b}`.length;
    };

    for (let i = 0; i < modules.length; i++) {
        const arr = moduleMap[modules[i]].sort(_sortByLen);
        
        const selected = [
            arr.find((el) => (el.indexOf('package.json') > -1)),
            arr.find((el) => (el.toLowerCase().indexOf('license') > -1))
        ].filter((el) => (!!el));

        moduleMap[modules[i]] = selected;
    }

    return [ moduleMap, modules ];
}


async function filterModulesByProd(baseDir, modules, pedantic) {
    const log = debug('filterModulesByProd');

    const prodPackages = await getProdPackages(baseDir, pedantic);
    log(`${prodPackages.length} PROD node_modules found!`);
  
    // Reduce the set
    const tmpSelected = [];
    for (let i = 0; i < prodPackages.length; i++) {
      if (modules.includes(prodPackages[i])) {
        tmpSelected.push(prodPackages[i]);
      } else {
        log("Could not find module:", prodPackages[i]);
      }
    }
  
    if (prodPackages.length !== tmpSelected.length) {
      console.error("ERROR: Number of packages differs: ", prodPackages.length, tmpSelected.length);
      process.exit(1);
    }
  
    return tmpSelected;
}

function detectLicenseFromFile(content) {
    const log = debug('detectLicenseFromFile');
    log('File:', content);

    content = content.toLowerCase();

    if (content.indexOf('mit license') > -1) {
        return 'MIT';
    } else if (content.indexOf('gpl') > -1) {
        return 'GPL';
    } else {
        // ...
        // TODO: extend this function
    }

    return 'UNKNOWN';
}

function tryFallbackLicenseDetection(modPkgJsonPath, paths) {
    const log = debug('tryFallbackLicenseDetection');

    log(`Fallback:\n  modPkgJsonPath=${modPkgJsonPath}\n  paths=${JSON.stringify(paths)}`);

    const licenseFile = (paths || []).find((el) => (el.toLowerCase().indexOf('license') > -1));
    if (licenseFile) {
        log(`Found license file: ${licenseFile}`);

        try {
            return detectLicenseFromFile(fs.readFileSync(licenseFile).toString());
        } catch(ex) {
            log(`Error: cannot read license file:`, ex);
        }
    }

    // TODO: add e.g. search in remote dir etc.
    return 'UNKNOWN';
}

function extractLicenses(moduleMap, modules) {
    const log = debug(`app:extractLicenses`);

    const modulesWithLicenses = [];
    const modulesWithoutLicenses = [];
  
    for (let i = 0; i < modules.length; i++) {
      const _module = moduleMap[modules[i]];
  
      const pkgJsonPath = _module.find((p) => (p.indexOf('package.json') > -1));
  
      let pkgJson = {};
      try {
        pkgJson = JSON.parse(fs.readFileSync(pkgJsonPath).toString());
      } catch (ex) {
        log("ERROR: invalid package JSON:", pkgJsonPath);
        continue;
      }
  
      const sourceBase = repoFragmentToUrl(pkgJson.repository || {});
  
      let licenseFileUrl = null;
  
      if (!sourceBase) {
        log("ERROR: cannot find repo url for: ", pkgJsonPath)
      } else {
        const licenseFilePath = _module.find((p) => (p.toLowerCase().indexOf('license') > -1));
        const licnseFileName = path.basename(licenseFilePath || '');
        licenseFileUrl = `${sourceBase}/blob/master/${licnseFileName}`;
      }

      if (!pkgJson.license && !pkgJson.licenses) {
        pkgJson.license = tryFallbackLicenseDetection(pkgJsonPath, _module);
      }

  
      if (!pkgJson.license && !pkgJson.licenses) {
        
        modulesWithoutLicenses.push({
            name: modules[i],
            version: pkgJson.version || null,
            localPath: pkgJsonPath,
        });

      } else {
  
        if (pkgJson.licenses && Array.isArray(pkgJson.licenses)) {
          pkgJson.license = pkgJson.licenses.map((x) => (x.type)).join('+');
        }
  
        if ((typeof pkgJson.license) === 'object' && pkgJson.license.type) {
          pkgJson.license = pkgJson.license.type;
        }
  
        modulesWithLicenses.push({
          name: modules[i],
          license: pkgJson.license || pkgJson.licenses,
          url: licenseFileUrl,
          version: pkgJson.version,
          originalPaths: moduleMap[modules[i]],
          repoBaseUrl: sourceBase,
        });
        
      }
  
    }

    return [
        modulesWithLicenses,
        modulesWithoutLicenses
    ];

}


function writeJsonResultFile(filename, modules) {
    if (filename === '-') {
        console.log(JSON.stringify(modules, null, 4));
        return;
    }
    fs.writeFileSync(filename, JSON.stringify(modules, null, 4));
}

function getPackageJsonOfTarget(basePath) {
    const log = debug('app:getPackageJsonOfTarget');
    try {
        const pkgJson = JSON.parse(fs.readFileSync(path.resolve(basePath, "package.json")).toString());
        return pkgJson;
    } catch (ex) {
        log(`Failed to get package.json of target:`, ex);

        console.error("Error: cannot read package.json in dir " + basePath + "! No node package?");
        process.exit(1);
    }
}

function writeCsvResultFile(basePath, filename, modulesWithLicenses) {
    const pkgJson = getPackageJsonOfTarget(basePath);

    let csv = `"module name","licenses","repository","licenseUrl","parents"\n`;
    for (let i = 0; i < modulesWithLicenses.length; i++) {
        const fields = [
        `${modulesWithLicenses[i].name}@${modulesWithLicenses[i].version}`,
        modulesWithLicenses[i].license,
        modulesWithLicenses[i].repoBaseUrl,
        modulesWithLicenses[i].url,
        pkgJson.name
        ];
        csv += `${fields.map((x) => (`"${x}"`)).join(",")}\n`;
    }

    csv = csv.trim();

    if (filename === '-') {
        console.log(csv);
        return;
    }
    fs.writeFileSync(filename, csv);
}

function getDistinctLicenses(modulesWithLicenses) {
    const overviewMap = {};
    for (let i = 0; i < modulesWithLicenses.length; i++) {
      if (!(modulesWithLicenses[i].license in overviewMap)) {
        overviewMap[modulesWithLicenses[i].license] = [];
      }
      overviewMap[modulesWithLicenses[i].license].push(modulesWithLicenses[i].name);
    }
  
    const distinctLicenses = Object.getOwnPropertyNames(overviewMap);

    return distinctLicenses;
}

function printReport(modulesWithLicenses, detailed) {

    const overviewMap = {};
    for (let i = 0; i < modulesWithLicenses.length; i++) {
      if (!(modulesWithLicenses[i].license in overviewMap)) {
        overviewMap[modulesWithLicenses[i].license] = [];
      }
      overviewMap[modulesWithLicenses[i].license].push(modulesWithLicenses[i].name);
    }
  
  
    const distinctLicenses = Object.getOwnPropertyNames(overviewMap);
    for (let i = 0; i < distinctLicenses.length; i++) {
      console.log('\x1b[36m%s\x1b[0m (' + overviewMap[distinctLicenses[i]].length + ')', distinctLicenses[i]);
      const moduleNames = overviewMap[distinctLicenses[i]].join(', ');
      if (detailed) {
        console.log("   " + moduleNames);
      } else {
        console.log("   " + (moduleNames.length > 100 ? moduleNames.substring(0, 100) + '...' : moduleNames));
      }
    }
  

}


module.exports = {
    scanNodeModules,
    filterModulesByProd,
    extractLicenses,
    writeJsonResultFile,
    writeCsvResultFile,
    getDistinctLicenses,
    printReport,
    isValidStartDir,
    getPackageJsonOfTarget,


    readdirSyncWithFileTypes,
    getFilesRec,
    system,
    repoFragmentToUrl,
    getProdPackages,
};<|MERGE_RESOLUTION|>--- conflicted
+++ resolved
@@ -278,13 +278,8 @@
     const basePath = path.resolve(baseDir, 'node_modules'+path.sep);
     log(`Searching for node_modules in: ${basePath}`);
 
-<<<<<<< HEAD
-
-    getFiles(basePath, (file) => {
-=======
     
     getFilesRec(basePath, (file) => {
->>>>>>> fb21ec8b
       return file.indexOf('package.json') > -1 || file.toLowerCase().indexOf('license') > -1;
     })
     .forEach((fileName) => {
